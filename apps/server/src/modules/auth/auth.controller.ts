import type { Response } from "express";

import type { IResponseFormatter } from "@/modules/shared/services";
import type { TypedRequest } from "@/modules/shared/types";

import type {
  IAuthController,
  IAuthControllerOptions,
  IAuthService,
} from "./auth.types";

<<<<<<< HEAD
import { clearAuthTokenCookieConfig } from "./config";
import { REFRESH_TOKEN_NAME } from "./constants";
=======
import { UnauthorizedError } from "../shared/api-errors";
import { ERROR_MESSAGES } from "../shared/constants";
import { clearAuthTokenCookieConfig } from "./config";
import { ACCESS_TOKEN_NAME, REFRESH_TOKEN_NAME } from "./constants";
>>>>>>> 3482ce9b

/**
 * Controller for handling authentication-related operations.
 */
export class AuthController implements IAuthController {
  private static _instance: AuthController;

  private constructor(
    private readonly _authService: IAuthService,
    private readonly _responseFormatter: IResponseFormatter
  ) {}

  /**
   * Retrieves the singleton instance of the `AuthController` class.
   * If the instance does not already exist, it creates a new one using the provided options.
   *
   * @param options - Configuration options for initializing the `AuthController` instance.
   * @returns The singleton instance of the `AuthController`.
   */
  public static getInstance(options: IAuthControllerOptions): AuthController {
    if (!this._instance) {
      this._instance = new AuthController(
        options.authService,
        options.responseFormatter
      );
    }

    return this._instance;
  }

  /**
   * Logs out a user by invalidating their refresh token and clearing auth cookies.
   *
   * @param req - The request object containing cookies and user ID
   * @param res - The response object for clearing cookies and sending response
   * @returns Promise resolving when the logout operation is complete
   *
   * @throws {UnauthorizedError} If the user is not authenticated
   * @throws {InternalServerError} If logout fails unexpectedly
   */
  async logout(req: TypedRequest, res: Response): Promise<void> {
    try {
      const { cookies, userId } = req;
      const refreshToken = cookies[REFRESH_TOKEN_NAME];

      // Validate that the user is authenticated
      if (!userId || !refreshToken) {
        throw new UnauthorizedError(ERROR_MESSAGES.UNAUTHORIZED);
      }

      await this._authService.logoutUser({ refreshToken, userId });

      // Format and send the response
      const formattedResponse =
        this._responseFormatter.formatSuccessResponse<null>({
          responseOptions: {
            message: "User logged out successfully",
            data: null,
          },
        });

      // Clear authentication cookies
      this.clearAuthCookies(res);

<<<<<<< HEAD
    res.clearCookie(REFRESH_TOKEN_NAME, clearAuthTokenCookieConfig);
=======
      res.status(formattedResponse.statusCode).json(formattedResponse);
    } catch (error) {
      // Always clear cookies on logout, even if there's an error
      this.clearAuthCookies(res);
>>>>>>> 3482ce9b

      // Let the global error handler take care of the response
      throw error;
    }
  }

  /**
   * Clears authentication cookies from the response.
   *
   * @param res - The response object
   */
  private clearAuthCookies(res: Response): void {
    res.clearCookie(REFRESH_TOKEN_NAME, clearAuthTokenCookieConfig);
    res.clearCookie(ACCESS_TOKEN_NAME, clearAuthTokenCookieConfig);
  }
}<|MERGE_RESOLUTION|>--- conflicted
+++ resolved
@@ -9,15 +9,10 @@
   IAuthService,
 } from "./auth.types";
 
-<<<<<<< HEAD
-import { clearAuthTokenCookieConfig } from "./config";
-import { REFRESH_TOKEN_NAME } from "./constants";
-=======
 import { UnauthorizedError } from "../shared/api-errors";
 import { ERROR_MESSAGES } from "../shared/constants";
 import { clearAuthTokenCookieConfig } from "./config";
 import { ACCESS_TOKEN_NAME, REFRESH_TOKEN_NAME } from "./constants";
->>>>>>> 3482ce9b
 
 /**
  * Controller for handling authentication-related operations.
@@ -82,14 +77,10 @@
       // Clear authentication cookies
       this.clearAuthCookies(res);
 
-<<<<<<< HEAD
-    res.clearCookie(REFRESH_TOKEN_NAME, clearAuthTokenCookieConfig);
-=======
       res.status(formattedResponse.statusCode).json(formattedResponse);
     } catch (error) {
       // Always clear cookies on logout, even if there's an error
       this.clearAuthCookies(res);
->>>>>>> 3482ce9b
 
       // Let the global error handler take care of the response
       throw error;
