import type { Response } from "express";
import httpStatus from "http-status";
import { mock, mockReset } from "jest-mock-extended";

import type { IApiSuccessResponse } from "@tubenote/types";

import type { IResponseFormatter } from "@/modules/shared/services";
import type { TypedRequest } from "@/modules/shared/types";

import {
  ACCESS_TOKEN_NAME,
  type IAuthControllerOptions,
  REFRESH_TOKEN_NAME,
  clearAuthTokenCookieConfig,
} from "@/modules/auth";

import { AuthController, IAuthService } from "@/modules/auth";
import { UnauthorizedError } from "@/modules/shared/api-errors";

describe("AuthController", () => {
  let controller: AuthController;
  const authService = mock<IAuthService>();
  const responseFormatter = mock<IResponseFormatter>();

  const req = mock<TypedRequest>();
  const res = mock<Response>();

  const controllerOptions: IAuthControllerOptions = {
    authService,
    responseFormatter,
  };

  const MOCK_USER_ID = "user-id-123";
  const MOCK_REFRESH_TOKEN_VALUE = "refresh-token-123";

  beforeEach(() => {
    mockReset(authService);
    mockReset(responseFormatter);

    // Create a fresh mock for authService.logoutUser.
    authService.logoutUser.mockResolvedValue(undefined);

    // Reset singleton instance for isolation.
    // @ts-ignore: Resetting private static property for testing purposes.
    AuthController._instance = undefined;

    // Initialize the controller instance.
    controller = AuthController.getInstance(controllerOptions);

    req.cookies = {
      [REFRESH_TOKEN_NAME]: MOCK_REFRESH_TOKEN_VALUE,
    };

    req.userId = MOCK_USER_ID;

    res.clearCookie.mockReturnThis();
    res.sendStatus.mockReturnThis();
    res.json.mockReturnThis();
    res.status.mockReturnThis();
  });

  describe("Singleton Behavior", () => {
    it("should create a new instance if none exists", () => {
      const instance = AuthController.getInstance(controllerOptions);
      expect(instance).toBeInstanceOf(AuthController);
    });

    it("should return the same instance on subsequent calls", () => {
      const instance1 = AuthController.getInstance(controllerOptions);
      const instance2 = AuthController.getInstance(controllerOptions);
      expect(instance1).toBe(instance2);
    });
  });

  describe("logout", () => {
    const formattedResponse: IApiSuccessResponse<null> = {
      success: true,
      statusCode: httpStatus.OK,
      payload: {
        message: "User logged out successfully.",
        data: null,
      },
    };

    it("should call logoutUser with correct parameters, clear the refresh token cookie, and send OK status", async () => {
      // Arrange: mock the response formatter to return the expected response.
      responseFormatter.formatSuccessResponse.mockReturnValue(
        formattedResponse
      );

      // Act
      await controller.logout(req, res);

      // Assert
      expect(authService.logoutUser).toHaveBeenCalledWith({
        refreshToken: MOCK_REFRESH_TOKEN_VALUE,
        userId: MOCK_USER_ID,
      });

      expect(res.clearCookie).toHaveBeenCalledWith(
        REFRESH_TOKEN_NAME,
        clearAuthTokenCookieConfig
<<<<<<< HEAD
=======
      );

      expect(res.clearCookie).toHaveBeenCalledWith(
        ACCESS_TOKEN_NAME,
        clearAuthTokenCookieConfig
>>>>>>> 3482ce9b
      );

      expect(res.json).toHaveBeenCalledWith(formattedResponse);
    });

    it("should propagate errors if logoutUser fails", async () => {
      // Arrange: simulate an error in logoutUser.
      const error = new Error("Logout failed");
      authService.logoutUser.mockRejectedValueOnce(error);

      // Act & Assert
      await expect(controller.logout(req, res)).rejects.toThrow(
        "Logout failed"
      );

      expect(res.clearCookie).toHaveBeenCalledWith(
        REFRESH_TOKEN_NAME,
        clearAuthTokenCookieConfig
      );

      expect(res.clearCookie).toHaveBeenCalledWith(
        ACCESS_TOKEN_NAME,
        clearAuthTokenCookieConfig
      );
    });

    it("should throw an UnauthorizedError if cookie is missing", async () => {
      // Arrange: remove the refresh token from cookies.
      req.cookies = {};

      // Act & Assert
      await expect(controller.logout(req, res)).rejects.toThrow(
        UnauthorizedError
      );

      // Assert: logoutUser should not be called.
      expect(authService.logoutUser).not.toHaveBeenCalled();
      expect(responseFormatter.formatSuccessResponse).not.toHaveBeenCalled();

      expect(res.clearCookie).toHaveBeenCalledWith(
        REFRESH_TOKEN_NAME,
        clearAuthTokenCookieConfig
<<<<<<< HEAD
=======
      );

      expect(res.clearCookie).toHaveBeenCalledWith(
        ACCESS_TOKEN_NAME,
        clearAuthTokenCookieConfig
>>>>>>> 3482ce9b
      );
    });
  });
});<|MERGE_RESOLUTION|>--- conflicted
+++ resolved
@@ -100,14 +100,11 @@
       expect(res.clearCookie).toHaveBeenCalledWith(
         REFRESH_TOKEN_NAME,
         clearAuthTokenCookieConfig
-<<<<<<< HEAD
-=======
       );
 
       expect(res.clearCookie).toHaveBeenCalledWith(
         ACCESS_TOKEN_NAME,
         clearAuthTokenCookieConfig
->>>>>>> 3482ce9b
       );
 
       expect(res.json).toHaveBeenCalledWith(formattedResponse);
@@ -150,14 +147,11 @@
       expect(res.clearCookie).toHaveBeenCalledWith(
         REFRESH_TOKEN_NAME,
         clearAuthTokenCookieConfig
-<<<<<<< HEAD
-=======
       );
 
       expect(res.clearCookie).toHaveBeenCalledWith(
         ACCESS_TOKEN_NAME,
         clearAuthTokenCookieConfig
->>>>>>> 3482ce9b
       );
     });
   });
